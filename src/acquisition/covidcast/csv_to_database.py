--- conflicted
+++ resolved
@@ -74,7 +74,6 @@
 
     (source, signal, time_type, geo_type, time_value, issue, lag) = details
 
-<<<<<<< HEAD
     csv_rows = csv_importer_impl.load_csv(path, geo_type)
 
     all_rows_valid = False
@@ -91,31 +90,6 @@
       all_rows_valid = False
       print('exception while inserting rows:', e)
       database.rollback()
-=======
-    # iterate over rows and upload to the database
-    all_rows_valid = True
-    for row_values in csv_importer_impl.load_csv(path, geo_type):
-      if not row_values:
-        all_rows_valid = False
-        continue
-
-      try:
-        database.insert_or_update(
-            source,
-            signal,
-            time_type,
-            geo_type,
-            time_value,
-            row_values.geo_value,
-            row_values.value,
-            row_values.stderr,
-            row_values.sample_size,
-            issue,
-            lag)
-      except Exception as e:
-        all_rows_valid = False
-        print('exception while inserting row:', e, row_values)
->>>>>>> f4d55ddc
 
     # archive the current file based on validation results
     if all_rows_valid:
