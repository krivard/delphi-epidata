"""Integration tests for covidcast's metadata caching."""

# standard library
import unittest

# third party
import mysql.connector
import requests

# first party
from delphi.epidata.client.delphi_epidata import Epidata
import delphi.operations.secrets as secrets
import delphi.epidata.acquisition.covidcast.database as live

# py3tester coverage target (equivalent to `import *`)
__test_target__ = (
  'delphi.epidata.acquisition.covidcast.'
  'covidcast_meta_cache_updater'
)

# use the local instance of the Epidata API
BASE_URL = 'http://delphi_web_epidata/epidata/api.php'


class CovidcastMetaCacheTests(unittest.TestCase):
  """Tests covidcast metadata caching."""

  def setUp(self):
    """Perform per-test setup."""

    # connect to the `epidata` database
    cnx = mysql.connector.connect(
        user='user',
        password='pass',
        host='delphi_database_epidata',
        database='epidata')
    cur = cnx.cursor()

    # clear the `covidcast` table
    cur.execute('truncate table covidcast')
    # reset the `covidcast_meta_cache` table (it should always have one row)
    cur.execute('update covidcast_meta_cache set timestamp = 0, epidata = ""')
    cnx.commit()
    cur.close()

    # make connection and cursor available to test cases
    self.cnx = cnx
    self.cur = cnx.cursor()

    # use the local instance of the epidata database
    secrets.db.host = 'delphi_database_epidata'
    secrets.db.epi = ('user', 'pass')

    # use the local instance of the Epidata API
    Epidata.BASE_URL = BASE_URL

  def tearDown(self):
    """Perform per-test teardown."""
    self.cur.close()
    self.cnx.close()

  def test_caching(self):
    """Populate, query, cache, query, and verify the cache."""

    # insert dummy data
    self.cur.execute('''
      insert into covidcast values
        (0, 'src', 'sig', 'day', 'state', 20200422, 'pa',
<<<<<<< HEAD
          123, 1, 2, 3, 456, 1, 20200422, 0, 1),
        (0, 'src', 'sig', 'day', 'state', 20200422, 'wa',
          789, 1, 2, 3, 456, 1, 20200423, 1, 1)
=======
          123, 1, 2, 3, 456, 1, 20200422, 0, False),
        (0, 'src', 'sig', 'day', 'state', 20200422, 'wa',
          789, 1, 2, 3, 456, 1, 20200423, 1, False)
>>>>>>> bf86b290
    ''')
    self.cur.execute('''
      insert into covidcast values
        (100, 'src', 'wip_sig', 'day', 'state', 20200422, 'pa',
<<<<<<< HEAD
          456, 4, 5, 6, 789, -1, 20200422, 0, 1)
=======
          456, 4, 5, 6, 789, -1, 20200422, 0, True)
>>>>>>> bf86b290
    ''')

    self.cnx.commit()

    # make sure the live utility is serving something sensible
    cvc_database = live.Database()
    cvc_database.connect()
    epidata1 = cvc_database.get_covidcast_meta()
    cvc_database.disconnect(False)
    self.assertEqual(len(epidata1),1)
    self.assertEqual(epidata1, [
      {
        'data_source': 'src',
        'signal': 'sig',
        'time_type': 'day',
        'geo_type': 'state',
        'min_time': 20200422,
        'max_time': 20200422,
        'num_locations': 2,
        'last_update': 789,
        'min_value': 1,
        'max_value': 1,
        'mean_value': 1,
        'stdev_value': 0,
        'max_issue': 20200423,
        'min_lag': 0,
        'max_lag': 1
      }
    ])
    epidata1={'result':1,'message':'success','epidata':epidata1}

    # make sure the API covidcast_meta is still blank, since it only serves
    # the cached version and we haven't cached anything yet
    epidata2 = Epidata.covidcast_meta()
    self.assertEqual(epidata2['result'], -2)

    # update the cache
    args = None
    main(args)

    # fetch the cached version
    epidata3 = Epidata.covidcast_meta()

    # cached version should now equal live version
    self.assertEqual(epidata1, epidata3)

    # insert dummy data timestamped as of now
    self.cur.execute('''
      update covidcast_meta_cache set
        timestamp = UNIX_TIMESTAMP(NOW()),
        epidata = '[{"hello": "world"}]'
    ''')
    self.cnx.commit()

    # fetch the cached version (manually)
    params = {'source': 'covidcast_meta', 'cached': 'true'}
    response = requests.get(BASE_URL, params=params)
    response.raise_for_status()
    epidata4 = response.json()

    # make sure the cache was actually served
    self.assertEqual(epidata4, {
      'result': 1,
      'epidata': [{
        'hello': 'world',
      }],
      'message': 'success',
    })

    # insert dummy data timestamped as 2 hours old
    self.cur.execute('''
      update covidcast_meta_cache set
        timestamp = UNIX_TIMESTAMP(NOW()) - 3600 * 2,
        epidata = '[{"hello": "world"}]'
    ''')
    self.cnx.commit()

    # fetch the cached version (manually)
    params = {'source': 'covidcast_meta', 'cached': 'true'}
    response = requests.get(BASE_URL, params=params)
    response.raise_for_status()
    epidata5 = response.json()

    # make sure the cache was returned anyhow
    self.assertEqual(epidata4, epidata5)<|MERGE_RESOLUTION|>--- conflicted
+++ resolved
@@ -66,24 +66,14 @@
     self.cur.execute('''
       insert into covidcast values
         (0, 'src', 'sig', 'day', 'state', 20200422, 'pa',
-<<<<<<< HEAD
-          123, 1, 2, 3, 456, 1, 20200422, 0, 1),
+          123, 1, 2, 3, 456, 1, 20200422, 0, 1, False),
         (0, 'src', 'sig', 'day', 'state', 20200422, 'wa',
-          789, 1, 2, 3, 456, 1, 20200423, 1, 1)
-=======
-          123, 1, 2, 3, 456, 1, 20200422, 0, False),
-        (0, 'src', 'sig', 'day', 'state', 20200422, 'wa',
-          789, 1, 2, 3, 456, 1, 20200423, 1, False)
->>>>>>> bf86b290
+          789, 1, 2, 3, 456, 1, 20200423, 1, 1, False)
     ''')
     self.cur.execute('''
       insert into covidcast values
         (100, 'src', 'wip_sig', 'day', 'state', 20200422, 'pa',
-<<<<<<< HEAD
-          456, 4, 5, 6, 789, -1, 20200422, 0, 1)
-=======
-          456, 4, 5, 6, 789, -1, 20200422, 0, True)
->>>>>>> bf86b290
+          456, 4, 5, 6, 789, -1, 20200422, 0, 1, True)
     ''')
 
     self.cnx.commit()
